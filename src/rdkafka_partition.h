/*
 * librdkafka - The Apache Kafka C/C++ library
 *
 * Copyright (c) 2015 Magnus Edenhill
 * All rights reserved.
 *
 * Redistribution and use in source and binary forms, with or without
 * modification, are permitted provided that the following conditions are met:
 *
 * 1. Redistributions of source code must retain the above copyright notice,
 *    this list of conditions and the following disclaimer.
 * 2. Redistributions in binary form must reproduce the above copyright notice,
 *    this list of conditions and the following disclaimer in the documentation
 *    and/or other materials provided with the distribution.
 *
 * THIS SOFTWARE IS PROVIDED BY THE COPYRIGHT HOLDERS AND CONTRIBUTORS "AS IS"
 * AND ANY EXPRESS OR IMPLIED WARRANTIES, INCLUDING, BUT NOT LIMITED TO, THE
 * IMPLIED WARRANTIES OF MERCHANTABILITY AND FITNESS FOR A PARTICULAR PURPOSE
 * ARE DISCLAIMED. IN NO EVENT SHALL THE COPYRIGHT OWNER OR CONTRIBUTORS BE
 * LIABLE FOR ANY DIRECT, INDIRECT, INCIDENTAL, SPECIAL, EXEMPLARY, OR
 * CONSEQUENTIAL DAMAGES (INCLUDING, BUT NOT LIMITED TO, PROCUREMENT OF
 * SUBSTITUTE GOODS OR SERVICES; LOSS OF USE, DATA, OR PROFITS; OR BUSINESS
 * INTERRUPTION) HOWEVER CAUSED AND ON ANY THEORY OF LIABILITY, WHETHER IN
 * CONTRACT, STRICT LIABILITY, OR TORT (INCLUDING NEGLIGENCE OR OTHERWISE)
 * ARISING IN ANY WAY OUT OF THE USE OF THIS SOFTWARE, EVEN IF ADVISED OF THE
 * POSSIBILITY OF SUCH DAMAGE.
 */
#pragma once

#include "rdkafka_topic.h"
#include "rdkafka_cgrp.h"
#include "rdkafka_broker.h"

extern const char *rd_kafka_fetch_states[];


/**
 * @brief Offset statistics
 */
struct offset_stats {
        int64_t fetch_offset; /**< Next offset to fetch */
        int64_t eof_offset;   /**< Last offset we reported EOF for */
        int64_t hi_offset;    /**< Current broker hi offset */
};

/**
 * @brief Reset offset_stats struct to default values
 */
static RD_UNUSED void rd_kafka_offset_stats_reset (struct offset_stats *offs) {
        offs->fetch_offset = 0;
        offs->eof_offset = RD_KAFKA_OFFSET_INVALID;
        offs->hi_offset = RD_KAFKA_OFFSET_INVALID;
}



/**
 * Topic + Partition combination
 */
struct rd_kafka_toppar_s { /* rd_kafka_toppar_t */
        int rktp_removed;
	TAILQ_ENTRY(rd_kafka_toppar_s) rktp_rklink;  /* rd_kafka_t link */
	TAILQ_ENTRY(rd_kafka_toppar_s) rktp_rkblink; /* rd_kafka_broker_t link*/
        CIRCLEQ_ENTRY(rd_kafka_toppar_s) rktp_fetchlink; /* rkb_fetch_toppars */
	TAILQ_ENTRY(rd_kafka_toppar_s) rktp_rktlink; /* rd_kafka_itopic_t link*/
        TAILQ_ENTRY(rd_kafka_toppar_s) rktp_cgrplink;/* rd_kafka_cgrp_t link */
        rd_kafka_itopic_t       *rktp_rkt;
        shptr_rd_kafka_itopic_t *rktp_s_rkt;  /* shared pointer for rktp_rkt */
	int32_t            rktp_partition;
        //LOCK: toppar_lock() + topic_wrlock()
        //LOCK: .. in partition_available()
	rd_kafka_broker_t *rktp_leader;      /**< Current leader broker */
        rd_kafka_broker_t *rktp_next_leader; /**< Next leader broker after
                                              *   async migration op. */
	rd_refcnt_t        rktp_refcnt;
	mtx_t              rktp_lock;

        //LOCK: toppar_lock. Should move the lock inside the msgq instead
        //LOCK: toppar_lock. toppar_insert_msg(), concat_msgq()
        //LOCK: toppar_lock. toppar_enq_msg(), deq_msg(), insert_msgq()
	rd_kafka_msgq_t    rktp_msgq;      /* application->rdkafka queue.
					    * protected by rktp_lock */
	rd_kafka_msgq_t    rktp_xmit_msgq; /* internal broker xmit queue */

	rd_ts_t            rktp_ts_last_xmit;

        int                rktp_fetch;     /* On rkb_fetch_toppars list */

	/* Consumer */
	rd_kafka_q_t       rktp_fetchq;          /* Queue of fetched messages
						  * from broker.
                                                  * Broker thread -> App */
        rd_kafka_q_t       rktp_ops;             /* * -> Broker thread */

        rd_atomic32_t      rktp_version;         /* Latest op version.
                                                  * Authoritative (app thread)*/
        int32_t            rktp_fetch_version;   /* Op version of curr fetch.
                                                    (broker thread) */

	enum {
		RD_KAFKA_TOPPAR_FETCH_NONE = 0,
                RD_KAFKA_TOPPAR_FETCH_STOPPING,
                RD_KAFKA_TOPPAR_FETCH_STOPPED,
		RD_KAFKA_TOPPAR_FETCH_OFFSET_QUERY,
		RD_KAFKA_TOPPAR_FETCH_OFFSET_WAIT,
		RD_KAFKA_TOPPAR_FETCH_ACTIVE,
	} rktp_fetch_state;           /* Broker thread's state */

#define RD_KAFKA_TOPPAR_FETCH_IS_STARTED(fetch_state) \
        ((fetch_state) >= RD_KAFKA_TOPPAR_FETCH_OFFSET_QUERY)


	int64_t            rktp_query_offset;    /* Offset to query broker for*/
	int64_t            rktp_next_offset;     /* Next offset to start
                                                  * fetching from.
                                                  * Locality: toppar thread */
	int64_t            rktp_app_offset;      /* Last offset delivered to
						  * application + 1 */
	int64_t            rktp_stored_offset;   /* Last stored offset, but
						  * maybe not committed yet. */
        int64_t            rktp_committing_offset; /* Offset currently being
                                                    * committed */
	int64_t            rktp_committed_offset; /* Last committed offset */
	rd_ts_t            rktp_ts_committed_offset; /* Timestamp of last
                                                      * commit */

        struct offset_stats rktp_offsets; /* Current offsets.
                                           * Locality: broker thread*/
        struct offset_stats rktp_offsets_fin; /* Finalized offset for stats.
                                               * Updated periodically
                                               * by broker thread.
                                               * Locks: toppar_lock */

	int64_t rktp_hi_offset;              /* Current high offset.
					      * Locks: toppar_lock */
        int64_t rktp_lo_offset;              /* Current broker low offset.
                                              * This is outside of the stats
                                              * struct due to this field
                                              * being populated by the
                                              * toppar thread rather than
                                              * the broker thread.
                                              * Locality: toppar thread
                                              * Locks: toppar_lock */

        rd_ts_t            rktp_ts_offset_lag;

	char              *rktp_offset_path;     /* Path to offset file */
	FILE              *rktp_offset_fp;       /* Offset file pointer */
        rd_kafka_cgrp_t   *rktp_cgrp;            /* Belongs to this cgrp */

        int                rktp_assigned;   /* Partition in cgrp assignment */

        rd_kafka_q_t      *rktp_replyq;     /* Current replyq for propagating
                                             * major operations, e.g.,
                                             * FETCH_STOP. */
        //LOCK: toppar_lock().  RD_KAFKA_TOPPAR_F_DESIRED
        //LOCK: toppar_lock().  RD_KAFKA_TOPPAR_F_UNKNOWN
	int                rktp_flags;
#define RD_KAFKA_TOPPAR_F_DESIRED  0x1      /* This partition is desired
					     * by a consumer. */
#define RD_KAFKA_TOPPAR_F_UNKNOWN  0x2      /* Topic is (not yet) seen on
					     * a broker. */
#define RD_KAFKA_TOPPAR_F_OFFSET_STORE 0x4  /* Offset store is active */
#define RD_KAFKA_TOPPAR_F_OFFSET_STORE_STOPPING 0x8 /* Offset store stopping */
#define RD_KAFKA_TOPPAR_F_APP_PAUSE  0x10   /* App pause()d consumption */
#define RD_KAFKA_TOPPAR_F_LIB_PAUSE  0x20   /* librdkafka paused consumption */

        shptr_rd_kafka_toppar_t *rktp_s_for_desp; /* Shared pointer for
                                                   * rkt_desp list */
        shptr_rd_kafka_toppar_t *rktp_s_for_cgrp; /* Shared pointer for
                                                   * rkcg_toppars list */
        shptr_rd_kafka_toppar_t *rktp_s_for_rkb;  /* Shared pointer for
                                                   * rkb_toppars list */

	/*
	 * Timers
	 */
	rd_kafka_timer_t rktp_offset_query_tmr;  /* Offset query timer */
	rd_kafka_timer_t rktp_offset_commit_tmr; /* Offset commit timer */
	rd_kafka_timer_t rktp_offset_sync_tmr;   /* Offset file sync timer */
        rd_kafka_timer_t rktp_consumer_lag_tmr;  /* Consumer lag monitoring
						  * timer */

        int rktp_wait_consumer_lag_resp;         /* Waiting for consumer lag
                                                  * response. */

	struct {
		rd_atomic64_t tx_msgs;
		rd_atomic64_t tx_bytes;
                rd_atomic64_t msgs;
                rd_atomic64_t rx_ver_drops;
	} rktp_c;

};


/**
 * Check if toppar is paused (consumer).
 * Locks: toppar_lock() MUST be held.
 */
#define RD_KAFKA_TOPPAR_IS_PAUSED(rktp)				\
	((rktp)->rktp_flags & (RD_KAFKA_TOPPAR_F_APP_PAUSE |	\
			       RD_KAFKA_TOPPAR_F_LIB_PAUSE))




/* Converts a shptr..toppar_t to a toppar_t */
#define rd_kafka_toppar_s2i(s_rktp) rd_shared_ptr_obj(s_rktp)


/**
 * Returns a shared pointer for the topic.
 */
#define rd_kafka_toppar_keep(rktp)                                      \
        rd_shared_ptr_get(rktp, &(rktp)->rktp_refcnt, shptr_rd_kafka_toppar_t)


/**
 * Frees a shared pointer previously returned by ..toppar_keep()
 */
#define rd_kafka_toppar_destroy(s_rktp)                                 \
        rd_shared_ptr_put(s_rktp,                                       \
                          &rd_kafka_toppar_s2i(s_rktp)->rktp_refcnt,    \
                          rd_kafka_toppar_destroy_final(                \
                                  rd_kafka_toppar_s2i(s_rktp)))




#define rd_kafka_toppar_lock(rktp)     mtx_lock(&(rktp)->rktp_lock)
#define rd_kafka_toppar_unlock(rktp)   mtx_unlock(&(rktp)->rktp_lock)

static const char *rd_kafka_toppar_name (const rd_kafka_toppar_t *rktp)
	RD_UNUSED;
static const char *rd_kafka_toppar_name (const rd_kafka_toppar_t *rktp) {
	static RD_TLS char ret[256];

	rd_snprintf(ret, sizeof(ret), "%.*s [%"PRId32"]",
		    RD_KAFKAP_STR_PR(rktp->rktp_rkt->rkt_topic),
		    rktp->rktp_partition);

	return ret;
}
shptr_rd_kafka_toppar_t *rd_kafka_toppar_new (rd_kafka_itopic_t *rkt,
                                              int32_t partition);
void rd_kafka_toppar_destroy_final (rd_kafka_toppar_t *rktp);
void rd_kafka_toppar_remove (rd_kafka_toppar_t *rktp);
void rd_kafka_toppar_purge_queues (rd_kafka_toppar_t *rktp);
void rd_kafka_toppar_set_fetch_state (rd_kafka_toppar_t *rktp,
                                      int fetch_state);
void rd_kafka_toppar_insert_msg (rd_kafka_toppar_t *rktp, rd_kafka_msg_t *rkm);
void rd_kafka_toppar_enq_msg (rd_kafka_toppar_t *rktp, rd_kafka_msg_t *rkm);
void rd_kafka_toppar_deq_msg (rd_kafka_toppar_t *rktp, rd_kafka_msg_t *rkm);
void rd_kafka_toppar_insert_msgq (rd_kafka_toppar_t *rktp,
				  rd_kafka_msgq_t *rkmq);
void rd_kafka_toppar_concat_msgq (rd_kafka_toppar_t *rktp,
				  rd_kafka_msgq_t *rkmq);
void rd_kafka_toppar_move_msgs (rd_kafka_toppar_t *dst, rd_kafka_toppar_t *src);
void rd_kafka_toppar_enq_error (rd_kafka_toppar_t *rktp,
                                rd_kafka_resp_err_t err);
shptr_rd_kafka_toppar_t *rd_kafka_toppar_get (const rd_kafka_itopic_t *rkt,
                                              int32_t partition,
                                              int ua_on_miss);
shptr_rd_kafka_toppar_t *rd_kafka_toppar_get2 (rd_kafka_t *rk,
                                               const char *topic,
                                               int32_t partition,
                                               int ua_on_miss,
                                               int create_on_miss);
shptr_rd_kafka_toppar_t *
rd_kafka_toppar_get_avail (const rd_kafka_itopic_t *rkt,
                           int32_t partition,
                           int ua_on_miss,
                           rd_kafka_resp_err_t *errp);

shptr_rd_kafka_toppar_t *rd_kafka_toppar_desired_get (rd_kafka_itopic_t *rkt,
                                                      int32_t partition);
shptr_rd_kafka_toppar_t *rd_kafka_toppar_desired_add (rd_kafka_itopic_t *rkt,
                                                      int32_t partition);
void rd_kafka_toppar_desired_link (rd_kafka_toppar_t *rktp);
void rd_kafka_toppar_desired_unlink (rd_kafka_toppar_t *rktp);
void rd_kafka_toppar_desired_del (rd_kafka_toppar_t *rktp);

int rd_kafka_toppar_ua_move (rd_kafka_itopic_t *rkt, rd_kafka_msgq_t *rkmq);

void rd_kafka_toppar_next_offset_handle (rd_kafka_toppar_t *rktp,
                                         int64_t Offset);

void rd_kafka_toppar_offset_commit (rd_kafka_toppar_t *rktp, int64_t offset,
				    const char *metadata);

void rd_kafka_toppar_broker_delegate (rd_kafka_toppar_t *rktp,
				      rd_kafka_broker_t *rkb);
void rd_kafka_toppar_op (rd_kafka_toppar_t *rktp, rd_kafka_op_type_t type,
                         int64_t offset, rd_kafka_cgrp_t *rkcg,
                         rd_kafka_q_t *replyq);

void rd_kafka_toppar_fetch_start (rd_kafka_toppar_t *rktp,
				  int64_t offset, rd_kafka_op_t *rko_orig);
void rd_kafka_toppar_fetch_stop (rd_kafka_toppar_t *rktp,
				 rd_kafka_op_t *rko_orig);
void rd_kafka_toppar_seek (rd_kafka_toppar_t *rktp,
			   int64_t offset, rd_kafka_op_t *rko_orig);

rd_kafka_resp_err_t rd_kafka_toppar_op_fetch_start (rd_kafka_toppar_t *rktp,
                                                    int64_t offset,
                                                    rd_kafka_q_t *fwdq,
                                                    rd_kafka_q_t *replyq);

rd_kafka_resp_err_t rd_kafka_toppar_op_fetch_stop (rd_kafka_toppar_t *rktp,
                                                   rd_kafka_q_t *replyq);

rd_kafka_resp_err_t rd_kafka_toppar_op_seek (rd_kafka_toppar_t *rktp,
                                             int64_t offset,
                                             rd_kafka_q_t *replyq);

void rd_kafka_toppar_fetch_stopped (rd_kafka_toppar_t *rktp,
                                    rd_kafka_resp_err_t err);

/**
 * Updates the current toppar fetch round-robin next pointer.
 */
static RD_INLINE RD_UNUSED
void rd_kafka_broker_fetch_toppar_next (rd_kafka_broker_t *rkb,
                                        rd_kafka_toppar_t *sugg_next) {
        if (CIRCLEQ_EMPTY(&rkb->rkb_fetch_toppars) ||
            (void *)sugg_next == CIRCLEQ_ENDC(&rkb->rkb_fetch_toppars))
                rkb->rkb_fetch_toppar_next = NULL;
        else if (sugg_next)
                rkb->rkb_fetch_toppar_next = sugg_next;
        else
                rkb->rkb_fetch_toppar_next =
                        CIRCLEQ_FIRST(&rkb->rkb_fetch_toppars);
}


void rd_kafka_toppar_fetch_decide (rd_kafka_toppar_t *rktp,
				   rd_kafka_broker_t *rkb,
				   int force_remove);



void rd_kafka_toppar_op_serve (rd_kafka_t *rk, rd_kafka_op_t *rko);
void rd_kafka_broker_consumer_toppar_serve (rd_kafka_broker_t *rkb,
					    rd_kafka_toppar_t *rktp);


void rd_kafka_toppar_offset_fetch (rd_kafka_toppar_t *rktp,
                                   rd_kafka_q_t *replyq);

void rd_kafka_toppar_offset_request (rd_kafka_toppar_t *rktp,
				     int64_t query_offset, int backoff_ms);


rd_kafka_assignor_t *
rd_kafka_assignor_find (rd_kafka_t *rk, const char *protocol);


rd_kafka_broker_t *rd_kafka_toppar_leader (rd_kafka_toppar_t *rktp,
                                           int proper_broker);


rd_kafka_resp_err_t
rd_kafka_toppars_pause_resume (rd_kafka_t *rk, int pause, int flag,
			       rd_kafka_topic_partition_list_t *partitions);


rd_kafka_topic_partition_t *
rd_kafka_topic_partition_list_add0 (rd_kafka_topic_partition_list_t *rktparlist,
                                    const char *topic, int32_t partition,
                                    void *_private);

int rd_kafka_topic_partition_match (rd_kafka_t *rk,
				    const rd_kafka_group_member_t *rkgm,
				    const rd_kafka_topic_partition_t *rktpar,
				    const char *topic, int *matched_by_regex);


void rd_kafka_topic_partition_list_sort_by_topic (
        rd_kafka_topic_partition_list_t *rktparlist);

void
rd_kafka_topic_partition_list_reset_offsets (rd_kafka_topic_partition_list_t *rktparlist,
					     int64_t offset);

int rd_kafka_topic_partition_list_set_offsets (
	rd_kafka_t *rk,
        rd_kafka_topic_partition_list_t *rktparlist,
        int from_rktp, int64_t def_value, int is_commit);

shptr_rd_kafka_toppar_t *
rd_kafka_topic_partition_list_get_toppar (
        rd_kafka_t *rk, rd_kafka_topic_partition_list_t *rktparlist, int idx);

void
rd_kafka_topic_partition_list_log (rd_kafka_t *rk, const char *fac,
				   const rd_kafka_topic_partition_list_t *rktparlist);



/**
 * @brief Toppar + Op version tuple used for mapping Fetched partitions
 *        back to their fetch versions.
 */
struct rd_kafka_toppar_ver {
	shptr_rd_kafka_toppar_t *s_rktp;
	int32_t version;
};


/**
 * @brief Toppar + Op version comparator.
 */
<<<<<<< HEAD
static __inline RD_UNUSED
=======
static RD_INLINE RD_UNUSED
>>>>>>> e986d689
int rd_kafka_toppar_ver_cmp (const void *_a, const void *_b) {
	const struct rd_kafka_toppar_ver *a = _a, *b = _b;
	const rd_kafka_toppar_t *rktp_a = rd_kafka_toppar_s2i(a->s_rktp);
	const rd_kafka_toppar_t *rktp_b = rd_kafka_toppar_s2i(b->s_rktp);
	int r;

	if (rktp_a->rktp_rkt != rktp_b->rktp_rkt &&
	    (r = rd_kafkap_str_cmp(rktp_a->rktp_rkt->rkt_topic,
				   rktp_b->rktp_rkt->rkt_topic)))
		return r;

	return rktp_a->rktp_partition - rktp_b->rktp_partition;
}

/**
 * @brief Frees up resources for \p tver but not the \p tver itself.
 */
<<<<<<< HEAD
static __inline RD_UNUSED
=======
static RD_INLINE RD_UNUSED
>>>>>>> e986d689
void rd_kafka_toppar_ver_destroy (struct rd_kafka_toppar_ver *tver) {
	rd_kafka_toppar_destroy(tver->s_rktp);
}<|MERGE_RESOLUTION|>--- conflicted
+++ resolved
@@ -411,11 +411,7 @@
 /**
  * @brief Toppar + Op version comparator.
  */
-<<<<<<< HEAD
-static __inline RD_UNUSED
-=======
 static RD_INLINE RD_UNUSED
->>>>>>> e986d689
 int rd_kafka_toppar_ver_cmp (const void *_a, const void *_b) {
 	const struct rd_kafka_toppar_ver *a = _a, *b = _b;
 	const rd_kafka_toppar_t *rktp_a = rd_kafka_toppar_s2i(a->s_rktp);
@@ -433,11 +429,7 @@
 /**
  * @brief Frees up resources for \p tver but not the \p tver itself.
  */
-<<<<<<< HEAD
-static __inline RD_UNUSED
-=======
 static RD_INLINE RD_UNUSED
->>>>>>> e986d689
 void rd_kafka_toppar_ver_destroy (struct rd_kafka_toppar_ver *tver) {
 	rd_kafka_toppar_destroy(tver->s_rktp);
 }